--- conflicted
+++ resolved
@@ -1,10 +1,5 @@
-<<<<<<< HEAD
-import { fetch } from '@whatwg-node/fetch';
 import type { createLogger, FastifyLoggerInstance } from '@hive/service-common';
-=======
 import { endOfMonth, startOfMonth } from 'date-fns';
-import type { FastifyLoggerInstance } from '@hive/service-common';
->>>>>>> 1d3ed95d
 import { createStorage as createPostgreSQLStorage } from '@hive/storage';
 import type { UsageEstimatorApi } from '@hive/usage-estimator';
 import * as Sentry from '@sentry/node';
